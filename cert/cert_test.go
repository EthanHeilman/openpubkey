--- conflicted
+++ resolved
@@ -33,15 +33,7 @@
 func TestCreateX509Cert(t *testing.T) {
 	alg := jwa.ES256
 	// generate pktoken
-<<<<<<< HEAD
-	signer, err := util.GenKeyPair(jwa.ES256)
-	require.NoError(t, err)
-	provider, err := providers.NewMockOpenIdProvider()
-	require.NoError(t, err)
 
-	opkClient := client.OpkClient{Op: provider}
-	pkToken, err := opkClient.OidcAuth(context.Background(), signer, jwa.ES256, map[string]any{}, true)
-=======
 	signer, err := util.GenKeyPair(alg)
 	require.NoError(t, err)
 
@@ -52,7 +44,6 @@
 	require.NoError(t, err)
 
 	pkToken, err := opkClient.Auth(context.Background())
->>>>>>> e0f6368f
 	require.NoError(t, err)
 
 	// create x509 cert from pk token
@@ -66,11 +57,7 @@
 	// test cert SubjectKeyId field contains PK token
 	pkTokenJSON, err := json.Marshal(pkToken)
 	require.NoError(t, err)
-<<<<<<< HEAD
-	require.Equal(t, string(result.SubjectKeyId), string(pkTokenJSON),
-=======
 	require.Equal(t, string(pkTokenJSON), string(result.SubjectKeyId),
->>>>>>> e0f6368f
 		"certificate subject key id does not match PK token")
 
 	// test cert RawSubjectPublicKeyInfo field contains ephemeral public key
@@ -83,17 +70,8 @@
 	var payload struct {
 		Subject string `json:"sub"`
 	}
-<<<<<<< HEAD
-	if err := json.Unmarshal(pkToken.Payload, &payload); err != nil {
-		require.NoError(t, err)
-	}
 
-	require.Equal(t, payload.Subject, result.Subject.CommonName,
-		"cert common name does not equal pk token sub claim")
-
-=======
 	err = json.Unmarshal(pkToken.Payload, &payload)
 	require.NoError(t, err)
 	require.Equal(t, payload.Subject, result.Subject.CommonName, "cert common name does not equal pk token sub claim")
->>>>>>> e0f6368f
 }