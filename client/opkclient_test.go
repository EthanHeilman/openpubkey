--- conflicted
+++ resolved
@@ -103,16 +103,10 @@
 			}
 			jktstr := string(data)
 
-<<<<<<< HEAD
 			pubkey, err := pkt.ProviderPublicKey(context.TODO())
 			if err != nil {
 				t.Fatal(err)
 			}
-=======
-			pubkey, err := op.PublicKey(context.Background(), nil)
-			require.NoError(t, err, tc.name)
-
->>>>>>> 74bf9aaa
 			pub, err := jwk.FromRaw(pubkey)
 			require.NoError(t, err, tc.name)
 
@@ -128,26 +122,8 @@
 			}
 
 			if tc.gq {
-<<<<<<< HEAD
 				if alg != gq.GQ256 {
 					t.Errorf("expected GQ256 alg when signing with GQ, got %s", alg)
-=======
-				require.Equal(t, gq.GQ256, alg, tc.name)
-
-				// Verify our GQ signature
-				idt, err := pkt.Compact(pkt.Op)
-				require.NoError(t, err, tc.name)
-
-				opPubKey, err := op.PublicKey(context.Background(), nil)
-				require.NoError(t, err, tc.name)
-
-				sv, err := gq.NewSignerVerifier(opPubKey.(*rsa.PublicKey), client.GQSecurityParameter)
-				require.NoError(t, err, tc.name)
-
-				ok := sv.VerifyJWT(idt)
-				if !ok {
-					t.Fatal(fmt.Errorf("error verifying OP GQ signature on PK Token (ID Token invalid)"))
->>>>>>> 74bf9aaa
 				}
 			} else {
 				// Expect alg to be RS256 alg when not signing with GQ
