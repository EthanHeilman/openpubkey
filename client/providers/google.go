// Copyright 2024 OpenPubkey
//
// Licensed under the Apache License, Version 2.0 (the "License");
// you may not use this file except in compliance with the License.
// You may obtain a copy of the License at
//
//     http://www.apache.org/licenses/LICENSE-2.0
//
// Unless required by applicable law or agreed to in writing, software
// distributed under the License is distributed on an "AS IS" BASIS,
// WITHOUT WARRANTIES OR CONDITIONS OF ANY KIND, either express or implied.
// See the License for the specific language governing permissions and
// limitations under the License.
//
// SPDX-License-Identifier: Apache-2.0

package providers

import (
	"context"
	"crypto"
	"fmt"
	"net/http"

	"time"

	"github.com/awnumar/memguard"
	"github.com/google/uuid"
	"github.com/lestrrat-go/jwx/v2/jws"
	"github.com/openpubkey/openpubkey/client"
	"github.com/openpubkey/openpubkey/util"
	"github.com/sirupsen/logrus"
	"github.com/zitadel/oidc/v2/pkg/client/rp"
	"github.com/zitadel/oidc/v2/pkg/oidc"

	httphelper "github.com/zitadel/oidc/v2/pkg/http"
)

var (
	key = []byte("NotASecureKey123")
)

const googleIssuer = "https://accounts.google.com"

type GoogleOp struct {
<<<<<<< HEAD
	ClientID        string
	ClientSecret    string
	Issuer          string
	Scopes          []string
	RedirURIPort    string
	CallbackPath    string
	RedirectURI     string
	server          *http.Server
	httpSessionHook http.HandlerFunc
=======
	ClientID     string
	ClientSecret string
	Scopes       []string
	RedirURIPort string
	CallbackPath string
	RedirectURI  string
	server       *http.Server
>>>>>>> e67a0309
}

var _ client.OpenIdProvider = (*GoogleOp)(nil)

func (g *GoogleOp) RequestTokens(ctx context.Context, cicHash string) (*memguard.LockedBuffer, error) {
	cookieHandler :=
		httphelper.NewCookieHandler(key, key, httphelper.WithUnsecure())
	options := []rp.Option{
		rp.WithCookieHandler(cookieHandler),
		rp.WithVerifierOpts(
			rp.WithIssuedAtOffset(5*time.Second), rp.WithNonce(
				func(ctx context.Context) string { return cicHash })),
	}
	options = append(options, rp.WithPKCE(cookieHandler))

	provider, err := rp.NewRelyingPartyOIDC(
		g.Issuer(), g.ClientID, g.ClientSecret, g.RedirectURI,
		g.Scopes, options...)
	if err != nil {
		return nil, fmt.Errorf("error creating provider: %w", err)
	}

	state := func() string {
		return uuid.New().String()
	}

	ch := make(chan []byte, 1)
	chErr := make(chan error, 1)

	http.Handle("/login", rp.AuthURLHandler(state, provider,
		rp.WithURLParam("nonce", cicHash),
		// Select account requires that the user click the account they want to use.
		// Results in better UX than just automatically dropping them into their
		// only signed in account.
		// See prompt parameter in OIDC spec https://openid.net/specs/openid-connect-core-1_0.html#AuthRequest
		rp.WithPromptURLParam("select_account")))

	marshalToken := func(w http.ResponseWriter, r *http.Request, tokens *oidc.Tokens[*oidc.IDTokenClaims], state string, rp rp.RelyingParty) {
		if err != nil {
			http.Error(w, err.Error(), http.StatusInternalServerError)
			chErr <- err
			return
		}

		ch <- []byte(tokens.IDToken)

		// If defined the OIDC client hands over control of the HTTP server session to the OpenPubkey client.
		// Useful for redirecting the user's browser window that just finished OIDC Auth flow to the
		// MFA Cosigner Auth URI.
		if g.httpSessionHook != nil {
			g.httpSessionHook(w, r)
			defer g.server.Shutdown(ctx) // If no http session hook is set, we do server shutdown in RequestTokens
		} else {
			w.Write([]byte("You may now close this window"))
		}
	}

	http.Handle(g.CallbackPath, rp.CodeExchangeHandler(marshalToken, provider))

	lis := fmt.Sprintf("localhost:%s", g.RedirURIPort)
	g.server = &http.Server{
		Addr: lis,
	}

	logrus.Infof("listening on http://%s/", lis)
	logrus.Info("press ctrl+c to stop")
	earl := fmt.Sprintf("http://localhost:%s/login", g.RedirURIPort)
	util.OpenUrl(earl)

	go func() {
		err := g.server.ListenAndServe()
		if err != nil && err != http.ErrServerClosed {
			logrus.Error(err)
		}
	}()

	// If httpSessionHook is not defined shutdown the server when done,
	// otherwise keep it open for the httpSessionHook
	// If httpSessionHook is set we handle both possible cases to ensure
	// the server is shutdown:
	// 1. We shut it down if an error occurs in the marshalToken handler
	// 2. We shut it down if the marshalToken handler completes
	if g.httpSessionHook == nil {
		defer g.server.Shutdown(ctx)
	}
	select {
	case err := <-chErr:
		if g.httpSessionHook != nil {
			defer g.server.Shutdown(ctx)
		}
		return nil, err
	case token := <-ch:
		return memguard.NewBufferFromBytes(token), nil
	}
}

func (g *GoogleOp) VerifyCICHash(ctx context.Context, idt []byte, expectedCICHash string) error {
	cicHash, err := client.ExtractClaim(idt, "nonce")
	if err != nil {
		return err
	}

	if cicHash != expectedCICHash {
		return fmt.Errorf("nonce claim doesn't match, got %q, expected %q", cicHash, expectedCICHash)
	}

	return nil
}

func (g *GoogleOp) Issuer() string {
	return googleIssuer
}

func (g *GoogleOp) PublicKey(ctx context.Context, headers jws.Headers) (crypto.PublicKey, error) {
	return client.DiscoverPublicKey(ctx, headers, googleIssuer)
}

func (g *GoogleOp) VerifyNonGQSig(ctx context.Context, idt []byte, expectedNonce string) error {
	options := []rp.Option{
		rp.WithVerifierOpts(rp.WithIssuedAtOffset(5*time.Second), rp.WithNonce(func(ctx context.Context) string { return expectedNonce })),
	}

	googleRP, err := rp.NewRelyingPartyOIDC(
		googleIssuer, g.ClientID, g.ClientSecret, g.RedirectURI, g.Scopes,
		options...)

	if err != nil {
		return fmt.Errorf("failed to create RP to verify token: %w", err)
	}

	_, err = rp.VerifyIDToken[*oidc.IDTokenClaims](ctx, string(idt), googleRP.IDTokenVerifier())
	if err != nil {
		return fmt.Errorf("error verifying OP signature on PK Token (ID Token invalid): %w", err)
	}

	return nil
}

// HookHTTPSession provides a means to hook the HTTP Server session resulting
// from the OpenID Provider sending an authcode to the OIDC client by
// redirecting the user's browser with the authcode supplied in the URI.
// If this hook is set, it will be called after the receiving the authcode
// but before send an HTTP response to the user. The code which sets this hook
// can choose what HTTP response to server to the user.
//
// We use this so that we can redirect the user web browser window to
// the MFA Cosigner URI after the user finishes the OIDC Auth flow. This
// method is only available to browser based providers.
func (g *GoogleOp) HookHTTPSession(h http.HandlerFunc) {
	g.httpSessionHook = h
}

func (g *GoogleOp) GetIssuer() string {
	return g.Issuer
}<|MERGE_RESOLUTION|>--- conflicted
+++ resolved
@@ -43,25 +43,14 @@
 const googleIssuer = "https://accounts.google.com"
 
 type GoogleOp struct {
-<<<<<<< HEAD
 	ClientID        string
 	ClientSecret    string
-	Issuer          string
 	Scopes          []string
 	RedirURIPort    string
 	CallbackPath    string
 	RedirectURI     string
 	server          *http.Server
 	httpSessionHook http.HandlerFunc
-=======
-	ClientID     string
-	ClientSecret string
-	Scopes       []string
-	RedirURIPort string
-	CallbackPath string
-	RedirectURI  string
-	server       *http.Server
->>>>>>> e67a0309
 }
 
 var _ client.OpenIdProvider = (*GoogleOp)(nil)
@@ -212,8 +201,4 @@
 // method is only available to browser based providers.
 func (g *GoogleOp) HookHTTPSession(h http.HandlerFunc) {
 	g.httpSessionHook = h
-}
-
-func (g *GoogleOp) GetIssuer() string {
-	return g.Issuer
 }