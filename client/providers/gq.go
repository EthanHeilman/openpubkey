// Copyright 2024 OpenPubkey
//
// Licensed under the Apache License, Version 2.0 (the "License");
// you may not use this file except in compliance with the License.
// You may obtain a copy of the License at
//
//	http://www.apache.org/licenses/LICENSE-2.0
//
// Unless required by applicable law or agreed to in writing, software
// distributed under the License is distributed on an "AS IS" BASIS,
// WITHOUT WARRANTIES OR CONDITIONS OF ANY KIND, either express or implied.
// See the License for the specific language governing permissions and
// limitations under the License.
//
// SPDX-License-Identifier: Apache-2.0

package providers

import (
	"context"
	"crypto/rsa"
	"encoding/json"
	"fmt"

	"github.com/lestrrat-go/jwx/v2/jws"
	"github.com/openpubkey/openpubkey/gq"
	"github.com/openpubkey/openpubkey/util"
)

func CreateGQToken(ctx context.Context, idToken []byte, op OpenIdProvider) ([]byte, error) {
<<<<<<< HEAD
	return CreateGQBoundToken(ctx, idToken, op, "")
}

// TODO: I don't like this pattern, it is confusing the CreateGQToken calls CreateGQBoundToken even not doing a GQ Binding
func CreateGQBoundToken(ctx context.Context, idToken []byte, op OpenIdProvider, cicHash string) ([]byte, error) {
=======
	return createGQTokenAllParams(ctx, idToken, op, "", false)
}

func CreateGQBoundToken(ctx context.Context, idToken []byte, op OpenIdProvider, cicHash string) ([]byte, error) {
	return createGQTokenAllParams(ctx, idToken, op, cicHash, true)
}

func createGQTokenAllParams(ctx context.Context, idToken []byte, op OpenIdProvider, cicHash string, gqCommitment bool) ([]byte, error) {
	if cicHash != "" && !gqCommitment {
		// If gqCommitment is false, we will ignore the cicHash. This is a
		// misconfiguration, and we should fail because the caller is likely
		// expecting the cicHash to be included in the token.
		return nil, fmt.Errorf("misconfiguration, cicHash is set but gqCommitment is false, set gqCommitment to true to include cicHash in the gq signature")
	}
>>>>>>> b3d51a79
	headersB64, _, _, err := jws.SplitCompact(idToken)
	if err != nil {
		return nil, fmt.Errorf("error getting original headers: %w", err)
	}

	// TODO: We should create a util function for extracting headers from tokens
	headersJson, err := util.Base64DecodeForJWT(headersB64)
	if err != nil {
		return nil, fmt.Errorf("error base64 decoding GQ kid: %w", err)
	}
	headers := jws.NewHeaders()
	err = json.Unmarshal(headersJson, &headers)
	if err != nil {
		return nil, fmt.Errorf("error unmarshalling GQ kid to original headers: %w", err)
	}

	opKey, err := op.PublicKeyByToken(ctx, idToken)
	if err != nil {
		return nil, err
	}

	if opKey.Alg != "RS256" {
		return nil, fmt.Errorf("gq signatures require original provider to have signed with an RSA key, jWK.alg was (%s)", opKey.Alg)
	}

	rsaKey, ok := opKey.PublicKey.(*rsa.PublicKey)
	if !ok {
		return nil, fmt.Errorf("gq signatures require original provider to have signed with an RSA key")
	}
	if cicHash == "" {
		return gq.GQ256SignJWT(rsaKey, idToken)
	} else {
		return gq.GQ256SignJWT(rsaKey, idToken, gq.WithExtraClaim("cic", cicHash))
	}
}<|MERGE_RESOLUTION|>--- conflicted
+++ resolved
@@ -28,13 +28,6 @@
 )
 
 func CreateGQToken(ctx context.Context, idToken []byte, op OpenIdProvider) ([]byte, error) {
-<<<<<<< HEAD
-	return CreateGQBoundToken(ctx, idToken, op, "")
-}
-
-// TODO: I don't like this pattern, it is confusing the CreateGQToken calls CreateGQBoundToken even not doing a GQ Binding
-func CreateGQBoundToken(ctx context.Context, idToken []byte, op OpenIdProvider, cicHash string) ([]byte, error) {
-=======
 	return createGQTokenAllParams(ctx, idToken, op, "", false)
 }
 
@@ -49,7 +42,6 @@
 		// expecting the cicHash to be included in the token.
 		return nil, fmt.Errorf("misconfiguration, cicHash is set but gqCommitment is false, set gqCommitment to true to include cicHash in the gq signature")
 	}
->>>>>>> b3d51a79
 	headersB64, _, _, err := jws.SplitCompact(idToken)
 	if err != nil {
 		return nil, fmt.Errorf("error getting original headers: %w", err)
