--- conflicted
+++ resolved
@@ -38,15 +38,8 @@
 		Signer: signer,
 	}
 
-<<<<<<< HEAD
-	email := "arthur.aardvark@example.com"
-	signGQ := false
-	pkt, err := mocks.GenerateMockPKTokenWithEmail(t, signer, alg, signGQ, email)
-	require.NoError(t, err, "failed to generate key pair")
-=======
 	pkt, err := mocks.GenerateMockPKToken(t, signer, alg)
 	require.NoError(t, err)
->>>>>>> ebcefea8
 
 	cosignerClaims := pktoken.CosignerClaims{
 		Issuer:      "example.com",
