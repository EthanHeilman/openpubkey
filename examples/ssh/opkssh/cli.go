// Copyright 2024 OpenPubkey
//
// Licensed under the Apache License, Version 2.0 (the "License");
// you may not use this file except in compliance with the License.
// You may obtain a copy of the License at
//
//     http://www.apache.org/licenses/LICENSE-2.0
//
// Unless required by applicable law or agreed to in writing, software
// distributed under the License is distributed on an "AS IS" BASIS,
// WITHOUT WARRANTIES OR CONDITIONS OF ANY KIND, either express or implied.
// See the License for the specific language governing permissions and
// limitations under the License.
//
// SPDX-License-Identifier: Apache-2.0

package main

import (
	"context"
	"encoding/pem"
	"errors"
	"fmt"
	"path/filepath"
	"strings"

	"os"

	"github.com/lestrrat-go/jwx/v2/jwa"
	"github.com/openpubkey/openpubkey/client"
	"github.com/openpubkey/openpubkey/client/providers"
	"github.com/openpubkey/openpubkey/examples/ssh/sshcert"
	"github.com/openpubkey/openpubkey/util"
	"golang.org/x/crypto/ssh"
)

var (
	key              = []byte("NotASecureKey123")
	clientID         = "184968138938-g1fddl5tglo7mnlbdak8hbsqhhf79f32.apps.googleusercontent.com"
	requiredAudience = "184968138938-g1fddl5tglo7mnlbdak8hbsqhhf79f32.apps.googleusercontent.com"
	// The clientSecret was intentionally checked in for the purposes of this example,. It holds no power. Do not report as a security issue
	clientSecret = "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" // Google requires a ClientSecret even if this a public OIDC App
	scopes       = []string{"openid profile email"}
	redirURIPort = "3000"
	callbackPath = "/login-callback"
	redirectURI  = fmt.Sprintf("http://localhost:%v%v", redirURIPort, callbackPath)
)

// This code is currently intended as an example for how OpenPubkey can secure SSH access.
func main() {
	if len(os.Args) < 2 {
		fmt.Printf("Example SSH key generator using OpenPubkey: command choices are: login, ver")
		return
	}
	command := os.Args[1]

	op := providers.GoogleOp{
		ClientID:     clientID,
		ClientSecret: clientSecret,
		Scopes:       scopes,
		RedirURIPort: redirURIPort,
		CallbackPath: callbackPath,
		RedirectURI:  redirectURI,
	}

	switch command {
	case "login":
		{
			if len(os.Args) != 2 {
				fmt.Println("Invalid number of arguments for login, should be `opkssh login`")
				os.Exit(1)
			}

			// If principals is empty the server does not enforce any principal.
			// The OPK verifier should use policy to make this decision.
			principals := []string{}

			alg := jwa.ES256
			signer, err := util.GenKeyPair(alg)
			if err != nil {
				fmt.Println(err)
				os.Exit(1)
			}

			opkClient, err := client.New(
				&op,
				client.WithSigner(signer, alg),
				client.WithSignGQ(false),
			)

			certBytes, seckeySshPem, err := createSSHCert(context.Background(), opkClient, principals)
			if err != nil {
				fmt.Println(err)
				os.Exit(1)
			}

			// Write ssh secret key and public key to filesystem
			err = writeKeysToSSHDir(seckeySshPem, certBytes)
			if err != nil {
				fmt.Println(err)
				os.Exit(1)
			}
			os.Exit(0)
		}
	case "ver":
		{
			log(strings.Join(os.Args, " "))
			policyEnforcer := simpleFilePolicyEnforcer{
				PolicyFilePath: "/etc/opk/policy",
			}

			if len(os.Args) != 5 {
				fmt.Println("Invalid number of arguments for ver, should be `opkssh ver <User (TOKEN u)> <Cert (TOKEN k)> <Key type (TOKEN t)>`")
				os.Exit(1)
			}
			userArg := os.Args[2]
			certB64Arg := os.Args[3]
			typArg := os.Args[4]

			authKey, err := authorizedKeysCommand(userArg, typArg, certB64Arg, policyEnforcer.checkPolicy, &op)
			if err != nil {
				log(fmt.Sprint(err))
				os.Exit(1)
			} else {
				fmt.Println(authKey)
				os.Exit(0)
			}
		}
	default:
		fmt.Println("Error! Unrecognized command:", command)
	}
}

// This function is called by the SSH server as the authorizedKeysCommand:
//
// The following lines are added to /etc/ssh/sshd_config:
//
//	AuthorizedKeysCommand /etc/opk/opkssh ver %u %k %t
//	AuthorizedKeysCommandUser root
//
// The parameters specified in the config map the parameters sent to the function below.
// We prepend "Arg" to specify which ones are arguments sent by sshd. They are:
//
//	%u The username (requested principal) - userArg
//	%t The public key type - typArg - in this case a certificate being used as a public key
//	%k The base64-encoded public key for authentication - certB64Arg - the public key is also a certificate
func authorizedKeysCommand(userArg string, typArg string, certB64Arg string, policyEnforcer policyCheck, op client.OpenIdProvider) (string, error) {
	cert, err := sshcert.NewFromAuthorizedKey(typArg, certB64Arg)
	if err != nil {
		return "", err
	}
	if pkt, err := cert.VerifySshPktCert(op); err != nil {
		return "", err
	} else if err := policyEnforcer(userArg, pkt); err != nil {
		return "", err
	} else {
		// sshd expects the public key in the cert, not the cert itself.
		// This public key is key of the CA the signs the cert, in our
		// setting there is no CA.
		pubkeyBytes := ssh.MarshalAuthorizedKey(cert.SshCert.SignatureKey)
		return "cert-authority " + string(pubkeyBytes), nil
	}
}

<<<<<<< HEAD
func createSSHCert(cxt context.Context, client *client.OpkClient, principals []string) ([]byte, []byte, error) {
	pkt, err := client.Auth(cxt)
=======
func createSSHCert(cxt context.Context, client *client.OpkClient, signer crypto.Signer, alg jwa.KeyAlgorithm, gqFlag bool, principals []string) ([]byte, []byte, error) {
	pkt, err := client.Auth(cxt, signer, alg, map[string]any{}, gqFlag)
	if err != nil {
		return nil, nil, err
	}
>>>>>>> ec7ee760
	cert, err := sshcert.New(pkt, principals)
	if err != nil {
		return nil, nil, err
	}
	sshSigner, err := ssh.NewSignerFromSigner(client.GetSigner())
	if err != nil {
		return nil, nil, err
	}

	signerMas, err := ssh.NewSignerWithAlgorithms(sshSigner.(ssh.AlgorithmSigner), []string{ssh.KeyAlgoECDSA256})
	if err != nil {
		return nil, nil, err
	}

	sshCert, err := cert.SignCert(signerMas)
	if err != nil {
		return nil, nil, err
	}
	certBytes := ssh.MarshalAuthorizedKey(sshCert)

	seckeySsh, err := ssh.MarshalPrivateKey(client.GetSigner(), "openpubkey cert")
	if err != nil {
		return nil, nil, err
	}
	seckeySshBytes := pem.EncodeToMemory(seckeySsh)

	return certBytes, seckeySshBytes, nil
}

func writeKeys(seckeyPath string, pubkeyPath string, seckeySshPem []byte, certBytes []byte) error {
	// Write ssh secret key to filesystem
	if err := os.WriteFile(seckeyPath, seckeySshPem, 0600); err != nil {
		return err
	}

	certBytes = append(certBytes, []byte(" "+"openpubkey")...)
	// Write ssh public key (certificate) to filesystem
	return os.WriteFile(pubkeyPath, certBytes, 0777)
}

func fileExists(fPath string) bool {
	_, err := os.Open(fPath)
	return !errors.Is(err, os.ErrNotExist)
}

func writeKeysToSSHDir(seckeySshPem []byte, certBytes []byte) error {
	homePath, err := os.UserHomeDir()
	if err != nil {
		return err
	}
	sshPath := filepath.Join(homePath, ".ssh")

	//  To enable ssh to automatically find the key created by openpubkey we
	// need to use a default ssh key path. However this means that this
	// filename might already be in use by the user. To ensure we don't
	// overwrite a ssh key not created by openpubkey we check the comment in the
	// key to see if it was created by openpubkey
	for _, keyFilename := range []string{"id_ecdsa", "id_dsa"} {
		seckeyPath := filepath.Join(sshPath, keyFilename)
		pubkeyPath := seckeyPath + ".pub"

		if !fileExists(seckeyPath) {
			// If ssh key file does not currently exist, we don't have to worry about overwriting it
			return writeKeys(seckeyPath, pubkeyPath, seckeySshPem, certBytes)
		} else if !fileExists(pubkeyPath) {
			continue
		} else {
			// If ssh key does file does exist, check if it is an openpubkey file, if it is then it is safe to overwrite
			sshPubkey, err := os.ReadFile(pubkeyPath)
			if err != nil {
				fmt.Println("Failed to read:", pubkeyPath)
				continue
			}
			sshPubkeySplit := strings.Split(string(sshPubkey), " ")
			if len(sshPubkeySplit) != 3 {
				fmt.Println("Failed to parse:", pubkeyPath)
				continue
			}
			// check if pubkey comment to see if it an openpubkey ssh key
			if strings.Contains(sshPubkeySplit[2], ("openpubkey")) {
				// safe to overwrite
				return writeKeys(seckeyPath, pubkeyPath, seckeySshPem, certBytes)
			}
		}
	}
	return fmt.Errorf("no default ssh key file free for openpubkey")
}

func log(line string) {
	f, err := os.OpenFile("/var/log/openpubkey.log", os.O_APPEND|os.O_WRONLY|os.O_CREATE, 0700)
	if err != nil {
		fmt.Println("Couldn't write to file")
	} else {
		defer f.Close()
		if _, err = f.WriteString(line + "\n"); err != nil {
			fmt.Println("Couldn't write to file")
		}
	}
}<|MERGE_RESOLUTION|>--- conflicted
+++ resolved
@@ -162,16 +162,13 @@
 	}
 }
 
-<<<<<<< HEAD
+
 func createSSHCert(cxt context.Context, client *client.OpkClient, principals []string) ([]byte, []byte, error) {
 	pkt, err := client.Auth(cxt)
-=======
-func createSSHCert(cxt context.Context, client *client.OpkClient, signer crypto.Signer, alg jwa.KeyAlgorithm, gqFlag bool, principals []string) ([]byte, []byte, error) {
-	pkt, err := client.Auth(cxt, signer, alg, map[string]any{}, gqFlag)
-	if err != nil {
-		return nil, nil, err
-	}
->>>>>>> ec7ee760
+	if err != nil {
+		return nil, nil, err
+	}
+
 	cert, err := sshcert.New(pkt, principals)
 	if err != nil {
 		return nil, nil, err
