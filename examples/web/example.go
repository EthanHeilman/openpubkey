// Copyright 2024 OpenPubkey
//
// Licensed under the Apache License, Version 2.0 (the "License");
// you may not use this file except in compliance with the License.
// You may obtain a copy of the License at
//
//     http://www.apache.org/licenses/LICENSE-2.0
//
// Unless required by applicable law or agreed to in writing, software
// distributed under the License is distributed on an "AS IS" BASIS,
// WITHOUT WARRANTIES OR CONDITIONS OF ANY KIND, either express or implied.
// See the License for the specific language governing permissions and
// limitations under the License.
//
// SPDX-License-Identifier: Apache-2.0

package main

import (
	"bytes"
	"context"
	"crypto"
	"crypto/ecdsa"
	"crypto/rand"
	"encoding/base64"
	"encoding/hex"
	"encoding/json"
	"fmt"
	"os"
	"os/signal"
	"path"
	"syscall"

	"github.com/awnumar/memguard"

	"github.com/openpubkey/openpubkey/client"
	"github.com/openpubkey/openpubkey/client/choosers"
	"github.com/openpubkey/openpubkey/pktoken"
	"github.com/openpubkey/openpubkey/providers"
	"github.com/openpubkey/openpubkey/util"
	"github.com/openpubkey/openpubkey/verifier"
	"golang.org/x/crypto/sha3"
)

var (
	// File names for when we save or load our pktoken and the corresponding signing key
	skFileName  = "key.pem"
	pktFileName = "pktoken.json"
)

func main() {
	// Safely terminate in case of an interrupt signal
	memguard.CatchInterrupt()

	// Purge the session when we return
	defer memguard.Purge()

	if len(os.Args) < 2 {
		fmt.Printf("OpenPubkey: command choices are login, sign, and cert")
		return
	}

	gqSign := false

	// Directory for saving data
	outputDir := "output/google"

	command := os.Args[1]
	switch command {
	case "login":
		if err := login(outputDir, gqSign); err != nil {
			fmt.Println("Error logging in:", err)
		} else {
			fmt.Println("Login successful!")
		}
	case "sign":
		message := "sign me!!"
		if err := sign(message, outputDir); err != nil {
			fmt.Println("Failed to sign test message:", err)
		}
	default:
		fmt.Println("Unrecognized command:", command)
	}
}

func login(outputDir string, gqSign bool) error {
	googleOpOptions := providers.GetDefaultGoogleOpOptions()
	googleOpOptions.GQSign = gqSign
	googleOp := providers.NewGoogleOpWithOptions(googleOpOptions)

	azureOpOptions := providers.GetDefaultAzureOpOptions()
	azureOpOptions.GQSign = gqSign
	azureOp := providers.NewAzureOpWithOptions(azureOpOptions)

	helloOpOptions := providers.GetDefaultHelloOpOptions()
	helloOpOptions.GQSign = gqSign
	helloOp := providers.NewHelloOpWithOptions(helloOpOptions)

	ctx, cancel := context.WithCancel(context.Background())
	sigs := make(chan os.Signal, 1)
	signal.Notify(sigs, syscall.SIGINT, syscall.SIGTERM)
	go func() {
		<-sigs
		fmt.Printf("Received shutdown signal, exiting... %v\n", sigs)
		cancel()
	}()

	openBrowser := true
	op, err := choosers.NewWebChooser(
<<<<<<< HEAD
		[]providers.BrowserOpenIdProvider{googleOp, azureOp, helloOp},
=======
		[]providers.BrowserOpenIdProvider{googleOp, azureOp},
		openBrowser,
>>>>>>> 2256ecd4
	).ChooseOp(ctx)
	if err != nil {
		return err
	}

	opkClient, err := client.New(op)
	if err != nil {
		return err
	}

	pkt, err := opkClient.Auth(ctx,
		client.WithExtraClaim("extra", "yes"))
	if err != nil {
		return err
	}

	// Pretty print our json token
	pktJson, err := json.MarshalIndent(pkt, "", "  ")
	if err != nil {
		return err
	}
	fmt.Println(string(pktJson))

	newPkt, err := opkClient.Refresh(ctx)
	if err != nil {
		return err
	}
	fmt.Println("refreshed ID Token", string(newPkt.FreshIDToken))

	pktCom, err := pkt.Compact()
	if err != nil {
		return err
	}
	fmt.Println("Compact", len(pktCom), string(pktCom))

	// Verify that PK Token is issued by the OP you wish to use and that it has a refreshed ID Token
	ops := []verifier.ProviderVerifier{googleOp, azureOp}
	pktVerifier, err := verifier.NewFromMany(ops, verifier.RequireRefreshedIDToken())
	if err != nil {
		return err
	}
	err = pktVerifier.VerifyPKToken(context.Background(), newPkt)
	if err != nil {
		return err
	}

	// Save our signer and pktoken by writing them to a file
	return saveLogin(outputDir, opkClient.GetSigner().(*ecdsa.PrivateKey), newPkt)
}

func sign(message string, outputDir string) error {
	signer, pkt, err := loadLogin(outputDir)
	if err != nil {
		return fmt.Errorf("failed to load client state: %w", err)
	}

	msgHashSum := sha3.Sum256([]byte(message))
	sig, err := signer.Sign(rand.Reader, msgHashSum[:], crypto.SHA256)
	if err != nil {
		return err
	}

	fmt.Println("Signed Message:", message)
	fmt.Println("Praise Sigma:", base64.StdEncoding.EncodeToString(sig))
	fmt.Println("Hash:", hex.EncodeToString(msgHashSum[:]))
	fmt.Println("Cert:")

	pktJson, err := json.Marshal(pkt)
	if err != nil {
		return err
	}

	// Pretty print our json token
	var prettyJSON bytes.Buffer
	if err := json.Indent(&prettyJSON, pktJson, "", "  "); err != nil {
		return err
	}
	fmt.Println(prettyJSON.String())

	return nil
}

func saveLogin(outputDir string, sk *ecdsa.PrivateKey, pkt *pktoken.PKToken) error {
	if err := os.MkdirAll(outputDir, 0777); err != nil {
		return err
	}

	skFilePath := path.Join(outputDir, skFileName)
	if err := util.WriteSKFile(skFilePath, sk); err != nil {
		return err
	}

	pktFilePath := path.Join(outputDir, pktFileName)
	pktJson, err := json.Marshal(pkt)
	if err != nil {
		return err
	}
	return os.WriteFile(pktFilePath, pktJson, 0600)
}

func loadLogin(outputDir string) (crypto.Signer, *pktoken.PKToken, error) {
	skFilePath := path.Join(outputDir, skFileName)
	key, err := util.ReadSKFile(skFilePath)
	if err != nil {
		return nil, nil, err
	}

	pktFilePath := path.Join(outputDir, pktFileName)
	pktJson, err := os.ReadFile(pktFilePath)
	if err != nil {
		return nil, nil, err
	}

	var pkt *pktoken.PKToken
	if err := json.Unmarshal(pktJson, &pkt); err != nil {
		return nil, nil, err
	}

	return key, pkt, nil
}<|MERGE_RESOLUTION|>--- conflicted
+++ resolved
@@ -107,12 +107,8 @@
 
 	openBrowser := true
 	op, err := choosers.NewWebChooser(
-<<<<<<< HEAD
 		[]providers.BrowserOpenIdProvider{googleOp, azureOp, helloOp},
-=======
-		[]providers.BrowserOpenIdProvider{googleOp, azureOp},
 		openBrowser,
->>>>>>> 2256ecd4
 	).ChooseOp(ctx)
 	if err != nil {
 		return err
