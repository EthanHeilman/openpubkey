--- conflicted
+++ resolved
@@ -14,11 +14,7 @@
 	golang.org/x/crypto v0.21.0
 )
 
-<<<<<<< HEAD
-require github.com/stretchr/objx v0.5.0 // indirect
-=======
 require github.com/stretchr/objx v0.5.2 // indirect
->>>>>>> 69565a7a
 
 require (
 	github.com/awnumar/memcall v0.1.2 // indirect
