// Copyright 2024 OpenPubkey
//
// Licensed under the Apache License, Version 2.0 (the "License");
// you may not use this file except in compliance with the License.
// You may obtain a copy of the License at
//
//	http://www.apache.org/licenses/LICENSE-2.0
//
// Unless required by applicable law or agreed to in writing, software
// distributed under the License is distributed on an "AS IS" BASIS,
// WITHOUT WARRANTIES OR CONDITIONS OF ANY KIND, either express or implied.
// See the License for the specific language governing permissions and
// limitations under the License.
//
// SPDX-License-Identifier: Apache-2.0

package mocks

import (
	"context"
	"crypto"
	"testing"

	"github.com/lestrrat-go/jwx/v2/jwa"
	"github.com/lestrrat-go/jwx/v2/jwk"
	"github.com/openpubkey/openpubkey/client/mocks"
	"github.com/openpubkey/openpubkey/pktoken"
	"github.com/openpubkey/openpubkey/pktoken/clientinstance"
)

func GenerateMockPKToken(t *testing.T, signingKey crypto.Signer, alg jwa.KeyAlgorithm) (*pktoken.PKToken, error) {
<<<<<<< HEAD
	signGQ := false
	return GenerateMockPKTokenWithEmail(t, signingKey, alg, signGQ, "")
}

func GenerateMockPKTokenGQ(t *testing.T, signingKey crypto.Signer, alg jwa.KeyAlgorithm) (*pktoken.PKToken, error) {
	signGQ := true
	return GenerateMockPKTokenWithEmail(t, signingKey, alg, signGQ, "")
}

func GenerateMockPKTokenWithEmail(t *testing.T, signingKey crypto.Signer, alg jwa.KeyAlgorithm, signGQ bool, email string) (*pktoken.PKToken, error) {

=======
>>>>>>> ebcefea8
	jwkKey, err := jwk.PublicKeyOf(signingKey)
	if err != nil {
		return nil, err
	}
	err = jwkKey.Set(jwk.AlgorithmKey, alg)
	if err != nil {
		return nil, err
	}

	cic, err := clientinstance.NewClaims(jwkKey, map[string]any{})
	if err != nil {
		return nil, err
	}

	// Generate mock id token
	op, err := mocks.NewMockOpenIdProvider(t, map[string]any{})
	if err != nil {
		return nil, err
	}

	// idToken in memguard LockedBuffer
	idToken, err := op.RequestTokens(context.Background(), cic)
	if err != nil {
		return nil, err
	}

	// Sign mock id token payload with cic headers
	cicToken, err := cic.Sign(signingKey, jwkKey.Algorithm(), idToken)
	if err != nil {
		return nil, err
	}

	// Combine two tokens into a PK Token
	return pktoken.New(idToken, cicToken)
}<|MERGE_RESOLUTION|>--- conflicted
+++ resolved
@@ -29,20 +29,17 @@
 )
 
 func GenerateMockPKToken(t *testing.T, signingKey crypto.Signer, alg jwa.KeyAlgorithm) (*pktoken.PKToken, error) {
-<<<<<<< HEAD
 	signGQ := false
-	return GenerateMockPKTokenWithEmail(t, signingKey, alg, signGQ, "")
+	return GenerateMockPKTokenWithOpts(t, signingKey, alg, signGQ)
 }
 
 func GenerateMockPKTokenGQ(t *testing.T, signingKey crypto.Signer, alg jwa.KeyAlgorithm) (*pktoken.PKToken, error) {
 	signGQ := true
-	return GenerateMockPKTokenWithEmail(t, signingKey, alg, signGQ, "")
+	return GenerateMockPKTokenWithOpts(t, signingKey, alg, signGQ)
 }
 
-func GenerateMockPKTokenWithEmail(t *testing.T, signingKey crypto.Signer, alg jwa.KeyAlgorithm, signGQ bool, email string) (*pktoken.PKToken, error) {
+func GenerateMockPKTokenWithOpts(t *testing.T, signingKey crypto.Signer, alg jwa.KeyAlgorithm, signGQ bool) (*pktoken.PKToken, error) {
 
-=======
->>>>>>> ebcefea8
 	jwkKey, err := jwk.PublicKeyOf(signingKey)
 	if err != nil {
 		return nil, err
