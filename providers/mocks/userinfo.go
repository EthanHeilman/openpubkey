// Copyright 2025 OpenPubkey
//
// Licensed under the Apache License, Version 2.0 (the "License");
// you may not use this file except in compliance with the License.
// You may obtain a copy of the License at
//
//     http://www.apache.org/licenses/LICENSE-2.0
//
// Unless required by applicable law or agreed to in writing, software
// distributed under the License is distributed on an "AS IS" BASIS,
// WITHOUT WARRANTIES OR CONDITIONS OF ANY KIND, either express or implied.
// See the License for the specific language governing permissions and
// limitations under the License.
//
// SPDX-License-Identifier: Apache-2.0

package mocks

import (
	"fmt"
	"io"
	"net/http"
	"strings"
)

const googleWellknownResponse = `{
	"issuer": "https://accounts.google.com",
	"authorization_endpoint": "https://accounts.google.com/o/oauth2/v2/auth",
	"device_authorization_endpoint": "https://oauth2.googleapis.com/device/code",
	"token_endpoint": "https://oauth2.googleapis.com/token",
	"userinfo_endpoint": "https://openidconnect.googleapis.com/v1/userinfo",
	"revocation_endpoint": "https://oauth2.googleapis.com/revoke",
	"jwks_uri": "https://www.googleapis.com/oauth2/v3/certs",
	"response_types_supported": [
		"code",
		"token",
		"id_token",
		"code token",
		"code id_token",
		"token id_token",
		"code token id_token",
		"none"
	],
	"subject_types_supported": [
		"public"
	],
	"id_token_signing_alg_values_supported": [
		"RS256"
	],
	"scopes_supported": [
		"openid",
		"email",
		"profile"
	],
	"token_endpoint_auth_methods_supported": [
		"client_secret_post",
		"client_secret_basic"
	],
	"claims_supported": [
		"aud",
		"email",
		"email_verified",
		"exp",
		"family_name",
		"given_name",
		"iat",
		"iss",
		"name",
		"picture",
		"sub"
	],
	"code_challenge_methods_supported": [
		"plain",
		"S256"
	],
	"grant_types_supported": [
		"authorization_code",
		"refresh_token",
		"urn:ietf:params:oauth:grant-type:device_code",
		"urn:ietf:params:oauth:grant-type:jwt-bearer"
	]
}`

<<<<<<< HEAD
const googleCorruptedResponse = `{
	"issuer": "https://accounts.go
}`

=======
>>>>>>> e891c908
func NewMockGoogleUserInfoHTTPClient(userInfoResponse, requiredToken string) *http.Client {
	return NewMockUserInfoClient(
		"https://accounts.google.com/.well-known/openid-configuration",
		"https://openidconnect.googleapis.com/v1/userinfo",
		googleWellknownResponse,
		userInfoResponse,
		requiredToken,
<<<<<<< HEAD
	)
}

func NewMockBrokenHTTPClient(userInfoResponse, requiredToken string, retErr error) *http.Client {
	return &http.Client{
		Transport: RoundTripFunc(func(req *http.Request) (*http.Response, error) {
			return nil, retErr
		}),
	}
}

func NewMockGoogleUserInfoHTTPClientCorruptedJson(userInfoResponse, requiredToken string) *http.Client {
	return NewMockUserInfoClient(
		"https://accounts.google.com/.well-known/openid-configuration",
		"https://openidconnect.googleapis.com/v1/userinfo",
		googleCorruptedResponse,
		userInfoResponse,
		requiredToken,
=======
>>>>>>> e891c908
	)
}

func NewMockUserInfoClient(wellKnownUri string, userInfoUri string, wellknownResponse string, userInfoResponse string, requiredToken string) *http.Client {
	return &http.Client{
		Transport: RoundTripFunc(func(req *http.Request) (*http.Response, error) {
			if req.Method == http.MethodGet && strings.HasPrefix(req.URL.String(), wellKnownUri) {
				return &http.Response{
					StatusCode: 200,
					Header:     http.Header{"Content-Type": {"application/json"}},
					Body:       io.NopCloser(strings.NewReader(wellknownResponse)),
				}, nil
			}

			if req.Method == http.MethodGet && req.URL.String() == userInfoUri {
				if req.Header.Get("Authorization") != "Bearer "+requiredToken {
					return nil, fmt.Errorf("invalid access token")
				}
				return &http.Response{
					StatusCode: 200,
					Header:     http.Header{"Content-Type": {"application/json"}},
					Body:       io.NopCloser(strings.NewReader(userInfoResponse)),
				}, nil
			}
			return nil, fmt.Errorf("unexpected HTTP call to %s %s", req.Method, req.URL)
		}),
	}
}

type RoundTripFunc func(req *http.Request) (*http.Response, error)

func (f RoundTripFunc) RoundTrip(req *http.Request) (*http.Response, error) {
	return f(req)
}<|MERGE_RESOLUTION|>--- conflicted
+++ resolved
@@ -81,13 +81,12 @@
 	]
 }`
 
-<<<<<<< HEAD
+
 const googleCorruptedResponse = `{
 	"issuer": "https://accounts.go
 }`
 
-=======
->>>>>>> e891c908
+
 func NewMockGoogleUserInfoHTTPClient(userInfoResponse, requiredToken string) *http.Client {
 	return NewMockUserInfoClient(
 		"https://accounts.google.com/.well-known/openid-configuration",
@@ -95,7 +94,6 @@
 		googleWellknownResponse,
 		userInfoResponse,
 		requiredToken,
-<<<<<<< HEAD
 	)
 }
 
@@ -114,8 +112,7 @@
 		googleCorruptedResponse,
 		userInfoResponse,
 		requiredToken,
-=======
->>>>>>> e891c908
+
 	)
 }
 
