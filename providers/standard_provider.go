--- conflicted
+++ resolved
@@ -236,14 +236,11 @@
 		}
 	}
 
-<<<<<<< HEAD
 	chTokens := make(chan *oidc.Tokens[*oidc.IDTokenClaims], 1)
 	chErr := make(chan error, 1)
 
 	URLParamOpts := []rp.URLParamOpt{
-=======
 	mux.Handle("/login", rp.AuthURLHandler(state, relyingParty,
->>>>>>> ad74290c
 		rp.WithURLParam("nonce", cicHash),
 		// Select account requires that the user click the account they want to use.
 		// Results in better UX than just automatically dropping them into their
